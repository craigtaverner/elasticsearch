--- conflicted
+++ resolved
@@ -20,9 +20,6 @@
 package org.elasticsearch.client;
 
 import org.apache.http.HttpEntity;
-<<<<<<< HEAD
-import org.elasticsearch.action.delete.DeleteRequest;
-=======
 import org.apache.http.client.methods.HttpGet;
 import org.apache.http.client.methods.HttpHead;
 import org.apache.http.client.methods.HttpPost;
@@ -31,7 +28,7 @@
 import org.apache.http.entity.ContentType;
 import org.apache.lucene.util.BytesRef;
 import org.elasticsearch.action.DocWriteRequest;
->>>>>>> 9316e8e8
+import org.elasticsearch.action.delete.DeleteRequest;
 import org.elasticsearch.action.get.GetRequest;
 import org.elasticsearch.action.index.IndexRequest;
 import org.elasticsearch.action.support.ActiveShardCount;
@@ -99,19 +96,6 @@
         return new Request(HttpGet.METHOD_NAME, endpoint, parameters.getParams(), null);
     }
 
-<<<<<<< HEAD
-    static Request delete(DeleteRequest deleteRequest) {
-        return new Request("DELETE", deleteEndpoint(deleteRequest), deleteParams(deleteRequest), null);
-    }
-
-    private static Map<String, String> getParams(GetRequest getRequest) {
-        Map<String, String> params = new HashMap<>();
-        putParam("preference", getRequest.preference(), params);
-        putParam("routing", getRequest.routing(), params);
-        putParam("parent", getRequest.parent(), params);
-        if (getRequest.refresh()) {
-            params.put("refresh", Boolean.TRUE.toString());
-=======
     static Request index(IndexRequest indexRequest) {
         String method = Strings.hasLength(indexRequest.id()) ? HttpPut.METHOD_NAME : HttpPost.METHOD_NAME;
 
@@ -135,14 +119,28 @@
         return new Request(method, endpoint, parameters.getParams(), entity);
     }
 
+    static Request delete(DeleteRequest deleteRequest) {
+        return new Request("DELETE", deleteEndpoint(deleteRequest), deleteParams(deleteRequest), null);
+
+        Map<String, String> params = new HashMap<>();
+        putParam("routing", deleteRequest.routing(), params);
+        putParam("parent", deleteRequest.parent(), params);
+        if (deleteRequest.version() != Versions.MATCH_ANY) {
+            params.put("version", Long.toString(deleteRequest.version()));
+        }
+        if (deleteRequest.versionType() != VersionType.INTERNAL) {
+            params.put("version_type", deleteRequest.versionType().name().toLowerCase(Locale.ROOT));
+        }
+        return Collections.unmodifiableMap(params);
+
+    }
+
     /**
      * Utility method to build request's endpoint.
      */
     static String endpoint(String... parts) {
         if (parts == null || parts.length == 0) {
             return DELIMITER;
->>>>>>> 9316e8e8
-        }
 
         StringJoiner joiner = new StringJoiner(DELIMITER, DELIMITER, "");
         for (String part : parts) {
@@ -219,34 +217,6 @@
             return this;
         }
 
-<<<<<<< HEAD
-    private static Map<String, String> deleteParams(DeleteRequest deleteRequest) {
-        Map<String, String> params = new HashMap<>();
-        putParam("routing", deleteRequest.routing(), params);
-        putParam("parent", deleteRequest.parent(), params);
-        if (deleteRequest.version() != Versions.MATCH_ANY) {
-            params.put("version", Long.toString(deleteRequest.version()));
-        }
-        if (deleteRequest.versionType() != VersionType.INTERNAL) {
-            params.put("version_type", deleteRequest.versionType().name().toLowerCase(Locale.ROOT));
-        }
-        return Collections.unmodifiableMap(params);
-    }
-
-    private static String getEndpoint(GetRequest getRequest) {
-        StringJoiner pathJoiner = new StringJoiner("/", "/", "");
-        return pathJoiner.add(getRequest.index()).add(getRequest.type()).add(getRequest.id()).toString();
-    }
-
-    private static String deleteEndpoint(DeleteRequest deleteRequest) {
-        StringJoiner pathJoiner = new StringJoiner("/", "/", "");
-        return pathJoiner.add(deleteRequest.index()).add(deleteRequest.type()).add(deleteRequest.id()).toString();
-    }
-
-    private static void putParam(String key, String value, Map<String, String> params) {
-        if (Strings.hasLength(value)) {
-            params.put(key, value);
-=======
         Params withRefreshPolicy(WriteRequest.RefreshPolicy refreshPolicy) {
             if (refreshPolicy != WriteRequest.RefreshPolicy.NONE) {
                 putParam("refresh", refreshPolicy.getValue());
@@ -296,7 +266,6 @@
 
         static Params builder() {
             return new Params();
->>>>>>> 9316e8e8
         }
     }
 }