/*
 * Licensed to Elasticsearch under one or more contributor
 * license agreements. See the NOTICE file distributed with
 * this work for additional information regarding copyright
 * ownership. Elasticsearch licenses this file to you under
 * the Apache License, Version 2.0 (the "License"); you may
 * not use this file except in compliance with the License.
 * You may obtain a copy of the License at
 *
 *    http://www.apache.org/licenses/LICENSE-2.0
 *
 * Unless required by applicable law or agreed to in writing,
 * software distributed under the License is distributed on an
 * "AS IS" BASIS, WITHOUT WARRANTIES OR CONDITIONS OF ANY
 * KIND, either express or implied.  See the License for the
 * specific language governing permissions and limitations
 * under the License.
 */

package org.elasticsearch.action.index;

import org.elasticsearch.action.ActionListener;
import org.elasticsearch.action.bulk.BulkItemResponse;
import org.elasticsearch.action.bulk.BulkRequest;
import org.elasticsearch.action.bulk.BulkResponse;
import org.elasticsearch.action.bulk.TransportBulkAction;
import org.elasticsearch.action.bulk.TransportShardBulkAction;
import org.elasticsearch.action.support.ActionFilters;
import org.elasticsearch.action.support.WriteRequest;
import org.elasticsearch.action.support.replication.TransportWriteAction;
import org.elasticsearch.cluster.action.shard.ShardStateAction;
import org.elasticsearch.cluster.metadata.IndexNameExpressionResolver;
import org.elasticsearch.cluster.service.ClusterService;
import org.elasticsearch.common.inject.Inject;
import org.elasticsearch.common.settings.Settings;
import org.elasticsearch.index.shard.IndexShard;
import org.elasticsearch.indices.IndicesService;
import org.elasticsearch.tasks.Task;
import org.elasticsearch.threadpool.ThreadPool;
import org.elasticsearch.transport.TransportService;

/**
 * Performs the index operation.
 *
 * Allows for the following settings:
 * <ul>
 * <li><b>autoCreateIndex</b>: When set to <tt>true</tt>, will automatically create an index if one does not exists.
 * Defaults to <tt>true</tt>.
 * <li><b>allowIdGeneration</b>: If the id is set not, should it be generated. Defaults to <tt>true</tt>.
 * </ul>
 */
public class TransportIndexAction extends TransportWriteAction<IndexRequest, IndexRequest, IndexResponse> {

    private final TransportBulkAction bulkAction;
    private final TransportShardBulkAction shardBulkAction;

    @Inject
    public TransportIndexAction(Settings settings, TransportService transportService, ClusterService clusterService,
                                IndicesService indicesService,
                                ThreadPool threadPool, ShardStateAction shardStateAction,
                                ActionFilters actionFilters, IndexNameExpressionResolver indexNameExpressionResolver,
                                TransportBulkAction bulkAction, TransportShardBulkAction shardBulkAction) {
        super(settings, IndexAction.NAME, transportService, clusterService, indicesService, threadPool, shardStateAction,
                actionFilters, indexNameExpressionResolver, IndexRequest::new, IndexRequest::new, ThreadPool.Names.INDEX);
        this.bulkAction = bulkAction;
        this.shardBulkAction = shardBulkAction;
    }

    @Override
    protected void doExecute(Task task, final IndexRequest request, final ActionListener<IndexResponse> listener) {
        BulkRequest bulkRequest = new BulkRequest();
        bulkRequest.add(request);
        bulkRequest.setRefreshPolicy(request.getRefreshPolicy());
        bulkRequest.timeout(request.timeout());
        bulkRequest.waitForActiveShards(request.waitForActiveShards());
        request.setRefreshPolicy(WriteRequest.RefreshPolicy.NONE);
        bulkAction.execute(task, bulkRequest, new ActionListener<BulkResponse>() {
            @Override
            public void onResponse(BulkResponse bulkItemResponses) {
                assert bulkItemResponses.getItems().length == 1: "expected only one item in bulk request";
                BulkItemResponse bulkItemResponse = bulkItemResponses.getItems()[0];
                if (bulkItemResponse.isFailed() == false) {
                    IndexResponse response = bulkItemResponse.getResponse();
                    listener.onResponse(response);
                } else {
                    listener.onFailure(bulkItemResponse.getFailure().getCause());
                }
            }

            @Override
            public void onFailure(Exception e) {
                listener.onFailure(e);
            }
        });
    }

    @Override
    protected IndexResponse newResponseInstance() {
        return new IndexResponse();
    }

    @Override
    protected WritePrimaryResult<IndexRequest, IndexResponse> shardOperationOnPrimary(
            IndexRequest request, IndexShard primary) throws Exception {
        return shardBulkAction.executeSingleItemBulkRequestOnPrimary(request, primary);
    }

    @Override
    protected WriteReplicaResult<IndexRequest> shardOperationOnReplica(
            IndexRequest request, IndexShard replica) throws Exception {
        return shardBulkAction.executeSingleItemBulkRequestOnReplica(request, replica);
    }
<<<<<<< HEAD
}
=======

    private void processIngestIndexRequest(Task task, IndexRequest indexRequest, ActionListener listener) {
        ingestService.getPipelineExecutionService().executeIndexRequest(indexRequest, t -> {
            logger.error((Supplier<?>) () -> new ParameterizedMessage("failed to execute pipeline [{}]", indexRequest.getPipeline()), t);
            listener.onFailure(t);
        }, success -> {
            // TransportIndexAction uses IndexRequest and same action name on the node that receives the request and the node that
            // processes the primary action. This could lead to a pipeline being executed twice for the same
            // index request, hence we set the pipeline to null once its execution completed.
            indexRequest.setPipeline(null);
            doExecute(task, indexRequest, listener);
        });
    }

}
>>>>>>> 7f79c99e
<|MERGE_RESOLUTION|>--- conflicted
+++ resolved
@@ -110,22 +110,4 @@
             IndexRequest request, IndexShard replica) throws Exception {
         return shardBulkAction.executeSingleItemBulkRequestOnReplica(request, replica);
     }
-<<<<<<< HEAD
-}
-=======
-
-    private void processIngestIndexRequest(Task task, IndexRequest indexRequest, ActionListener listener) {
-        ingestService.getPipelineExecutionService().executeIndexRequest(indexRequest, t -> {
-            logger.error((Supplier<?>) () -> new ParameterizedMessage("failed to execute pipeline [{}]", indexRequest.getPipeline()), t);
-            listener.onFailure(t);
-        }, success -> {
-            // TransportIndexAction uses IndexRequest and same action name on the node that receives the request and the node that
-            // processes the primary action. This could lead to a pipeline being executed twice for the same
-            // index request, hence we set the pipeline to null once its execution completed.
-            indexRequest.setPipeline(null);
-            doExecute(task, indexRequest, listener);
-        });
-    }
-
-}
->>>>>>> 7f79c99e
+}