/*
 * Licensed to Elasticsearch under one or more contributor
 * license agreements. See the NOTICE file distributed with
 * this work for additional information regarding copyright
 * ownership. Elasticsearch licenses this file to you under
 * the Apache License, Version 2.0 (the "License"); you may
 * not use this file except in compliance with the License.
 * You may obtain a copy of the License at
 *
 *    http://www.apache.org/licenses/LICENSE-2.0
 *
 * Unless required by applicable law or agreed to in writing,
 * software distributed under the License is distributed on an
 * "AS IS" BASIS, WITHOUT WARRANTIES OR CONDITIONS OF ANY
 * KIND, either express or implied.  See the License for the
 * specific language governing permissions and limitations
 * under the License.
 */

package org.elasticsearch.indices.recovery;

import com.carrotsearch.randomizedtesting.generators.RandomNumbers;
import org.apache.lucene.index.DirectoryReader;
import org.apache.lucene.index.IndexCommit;
import org.apache.lucene.index.IndexWriter;
import org.apache.lucene.index.IndexWriterConfig;
import org.apache.lucene.index.NoMergePolicy;
import org.elasticsearch.action.admin.indices.flush.FlushRequest;
import org.elasticsearch.action.index.IndexRequest;
import org.elasticsearch.cluster.metadata.IndexMetaData;
import org.elasticsearch.common.UUIDs;
import org.elasticsearch.common.bytes.BytesArray;
import org.elasticsearch.common.lucene.uid.Versions;
import org.elasticsearch.common.settings.Settings;
import org.elasticsearch.common.xcontent.XContentType;
import org.elasticsearch.index.IndexSettings;
import org.elasticsearch.index.MergePolicyConfig;
import org.elasticsearch.index.VersionType;
import org.elasticsearch.index.engine.Engine;
import org.elasticsearch.index.mapper.SourceToParse;
import org.elasticsearch.index.replication.ESIndexLevelReplicationTestCase;
import org.elasticsearch.index.replication.RecoveryDuringReplicationTests;
import org.elasticsearch.index.seqno.SequenceNumbers;
import org.elasticsearch.index.shard.IndexShard;
import org.elasticsearch.index.translog.SnapshotMatchers;
import org.elasticsearch.index.translog.Translog;
import org.elasticsearch.test.junit.annotations.TestLogging;

import java.util.HashMap;
import java.util.List;
import java.util.Map;
import java.util.concurrent.CountDownLatch;
import java.util.concurrent.Future;

import static org.hamcrest.Matchers.empty;
import static org.hamcrest.Matchers.equalTo;
import static org.hamcrest.Matchers.lessThanOrEqualTo;
import static org.hamcrest.Matchers.not;

public class RecoveryTests extends ESIndexLevelReplicationTestCase {

    public void testTranslogHistoryTransferred() throws Exception {
        try (ReplicationGroup shards = createGroup(0)) {
            shards.startPrimary();
            int docs = shards.indexDocs(10);
            getTranslog(shards.getPrimary()).rollGeneration();
            shards.flush();
            if (randomBoolean()) {
                docs += shards.indexDocs(10);
            }
            shards.addReplica();
            shards.startAll();
            final IndexShard replica = shards.getReplicas().get(0);
            assertThat(getTranslog(replica).totalOperations(), equalTo(docs));
        }
    }

    @TestLogging("_root:TRACE")
    public void testRetentionPolicyChangeDuringRecovery() throws Exception {
        try (ReplicationGroup shards = createGroup(0)) {
            shards.startPrimary();
            shards.indexDocs(10);
            getTranslog(shards.getPrimary()).rollGeneration();
            shards.flush();
            shards.indexDocs(10);
            final IndexShard replica = shards.addReplica();
            final CountDownLatch recoveryBlocked = new CountDownLatch(1);
            final CountDownLatch releaseRecovery = new CountDownLatch(1);
            Future<Void> future = shards.asyncRecoverReplica(replica,
                (indexShard, node) -> new RecoveryDuringReplicationTests.BlockingTarget(RecoveryState.Stage.TRANSLOG,
                    recoveryBlocked, releaseRecovery, indexShard, node, recoveryListener, logger));
            recoveryBlocked.await();
            IndexMetaData.Builder builder = IndexMetaData.builder(replica.indexSettings().getIndexMetaData());
            builder.settings(Settings.builder().put(replica.indexSettings().getSettings())
                .put(IndexSettings.INDEX_TRANSLOG_RETENTION_AGE_SETTING.getKey(), "-1")
                .put(IndexSettings.INDEX_TRANSLOG_RETENTION_SIZE_SETTING.getKey(), "-1")
                // force a roll and flush
                .put(IndexSettings.INDEX_TRANSLOG_FLUSH_THRESHOLD_SIZE_SETTING.getKey(), "100b")
            );
            replica.indexSettings().updateIndexMetaData(builder.build());
            replica.onSettingsChanged();
            releaseRecovery.countDown();
            future.get();
            // rolling/flushing is async
<<<<<<< HEAD
            assertBusy(() -> assertThat(getTranslog(replica).totalOperations(), equalTo(0)));
=======
            assertBusy(() -> {
                assertThat(replica.getLastSyncedGlobalCheckpoint(), equalTo(19L));
                assertThat(replica.estimateTranslogOperationsFromMinSeq(0), equalTo(0));
            });
>>>>>>> cd0de160
        }
    }

    public void testRecoveryWithOutOfOrderDelete() throws Exception {
        /*
         * The flow of this test:
         * - delete #1
         * - roll generation (to create gen 2)
         * - index #0
         * - index #3
         * - flush (commit point has max_seqno 3, and local checkpoint 1 -> points at gen 2, previous commit point is maintained)
         * - index #2
         * - index #5
         * - If flush and the translog/lucene retention disabled, delete #1 will be removed while index #0 is still retained and replayed.
         */
        Settings settings = Settings.builder().put(IndexSettings.INDEX_SOFT_DELETES_RETENTION_OPERATIONS_SETTING.getKey(), 10)
            // If soft-deletes is enabled, delete#1 will be reclaimed because its segment (segment_1) is fully deleted
            // index#0 will be retained if merge is disabled; otherwise it will be reclaimed because gcp=3 and retained_ops=0
            .put(MergePolicyConfig.INDEX_MERGE_ENABLED, false).build();
        try (ReplicationGroup shards = createGroup(1, settings)) {
            shards.startAll();
            // create out of order delete and index op on replica
            final IndexShard orgReplica = shards.getReplicas().get(0);
            final String indexName = orgReplica.shardId().getIndexName();

            // delete #1
            orgReplica.applyDeleteOperationOnReplica(1, 2, "type", "id");
            orgReplica.flush(new FlushRequest().force(true)); // isolate delete#1 in its own translog generation and lucene segment
            // index #0
            orgReplica.applyIndexOperationOnReplica(0, 1, IndexRequest.UNSET_AUTO_GENERATED_TIMESTAMP, false,
                SourceToParse.source(indexName, "type", "id", new BytesArray("{}"), XContentType.JSON));
            // index #3
            orgReplica.applyIndexOperationOnReplica(3, 1, IndexRequest.UNSET_AUTO_GENERATED_TIMESTAMP, false,
                SourceToParse.source(indexName, "type", "id-3", new BytesArray("{}"), XContentType.JSON));
            // Flushing a new commit with local checkpoint=1 allows to delete the translog gen #1.
            orgReplica.flush(new FlushRequest().force(true).waitIfOngoing(true));
            // index #2
            orgReplica.applyIndexOperationOnReplica(2, 1, IndexRequest.UNSET_AUTO_GENERATED_TIMESTAMP, false,
                SourceToParse.source(indexName, "type", "id-2", new BytesArray("{}"), XContentType.JSON));
            orgReplica.updateGlobalCheckpointOnReplica(3L, "test");
            // index #5 -> force NoOp #4.
            orgReplica.applyIndexOperationOnReplica(5, 1, IndexRequest.UNSET_AUTO_GENERATED_TIMESTAMP, false,
                SourceToParse.source(indexName, "type", "id-5", new BytesArray("{}"), XContentType.JSON));

            final int translogOps;
            if (randomBoolean()) {
                if (randomBoolean()) {
                    logger.info("--> flushing shard (translog/soft-deletes will be trimmed)");
                    IndexMetaData.Builder builder = IndexMetaData.builder(orgReplica.indexSettings().getIndexMetaData());
                    builder.settings(Settings.builder().put(orgReplica.indexSettings().getSettings())
                        .put(IndexSettings.INDEX_TRANSLOG_RETENTION_AGE_SETTING.getKey(), "-1")
                        .put(IndexSettings.INDEX_TRANSLOG_RETENTION_SIZE_SETTING.getKey(), "-1")
                        .put(IndexSettings.INDEX_SOFT_DELETES_RETENTION_OPERATIONS_SETTING.getKey(), 0));
                    orgReplica.indexSettings().updateIndexMetaData(builder.build());
                    orgReplica.onSettingsChanged();
                    translogOps = 5; // 4 ops + seqno gaps (delete #1 is removed but index #0 will be replayed).
                } else {
                    logger.info("--> flushing shard (translog/soft-deletes will be retained)");
                    translogOps = 6; // 5 ops + seqno gaps
                }
                flushShard(orgReplica);
            } else {
                translogOps = 6; // 5 ops + seqno gaps
            }

            final IndexShard orgPrimary = shards.getPrimary();
            shards.promoteReplicaToPrimary(orgReplica).get(); // wait for primary/replica sync to make sure seq# gap is closed.

            IndexShard newReplica = shards.addReplicaWithExistingPath(orgPrimary.shardPath(), orgPrimary.routingEntry().currentNodeId());
            shards.recoverReplica(newReplica);
            shards.assertAllEqual(3);

            assertThat(getTranslog(newReplica).totalOperations(), equalTo(translogOps));
        }
    }

    public void testDifferentHistoryUUIDDisablesOPsRecovery() throws Exception {
        try (ReplicationGroup shards = createGroup(1)) {
            shards.startAll();
            // index some shared docs
            final int flushedDocs = 10;
            final int nonFlushedDocs = randomIntBetween(0, 10);
            final int numDocs = flushedDocs + nonFlushedDocs;
            shards.indexDocs(flushedDocs);
            shards.flush();
            shards.indexDocs(nonFlushedDocs);

            IndexShard replica = shards.getReplicas().get(0);
            final String historyUUID = replica.getHistoryUUID();
            Translog.TranslogGeneration translogGeneration = getTranslog(replica).getGeneration();
            shards.removeReplica(replica);
            replica.close("test", false);
            IndexWriterConfig iwc = new IndexWriterConfig(null)
                .setCommitOnClose(false)
                // we don't want merges to happen here - we call maybe merge on the engine
                // later once we stared it up otherwise we would need to wait for it here
                // we also don't specify a codec here and merges should use the engines for this index
                .setMergePolicy(NoMergePolicy.INSTANCE)
                .setOpenMode(IndexWriterConfig.OpenMode.APPEND);
            Map<String, String> userData = new HashMap<>(replica.store().readLastCommittedSegmentsInfo().getUserData());
            final String translogUUIDtoUse;
            final long translogGenToUse;
            final String historyUUIDtoUse = UUIDs.randomBase64UUID(random());
            if (randomBoolean()) {
                // create a new translog
                translogUUIDtoUse = Translog.createEmptyTranslog(replica.shardPath().resolveTranslog(), flushedDocs,
                    replica.shardId(), replica.getPendingPrimaryTerm());
                translogGenToUse = 1;
            } else {
                translogUUIDtoUse = translogGeneration.translogUUID;
                translogGenToUse = translogGeneration.translogFileGeneration;
            }
            try (IndexWriter writer = new IndexWriter(replica.store().directory(), iwc)) {
                userData.put(Engine.HISTORY_UUID_KEY, historyUUIDtoUse);
                userData.put(Translog.TRANSLOG_UUID_KEY, translogUUIDtoUse);
                userData.put(Translog.TRANSLOG_GENERATION_KEY, Long.toString(translogGenToUse));
                writer.setLiveCommitData(userData.entrySet());
                writer.commit();
            }
            replica.store().close();
            IndexShard newReplica = shards.addReplicaWithExistingPath(replica.shardPath(), replica.routingEntry().currentNodeId());
            shards.recoverReplica(newReplica);
            // file based recovery should be made
            assertThat(newReplica.recoveryState().getIndex().fileDetails(), not(empty()));
            assertThat(getTranslog(newReplica).totalOperations(), equalTo(numDocs));

            // history uuid was restored
            assertThat(newReplica.getHistoryUUID(), equalTo(historyUUID));
            assertThat(newReplica.commitStats().getUserData().get(Engine.HISTORY_UUID_KEY), equalTo(historyUUID));

            shards.assertAllEqual(numDocs);
        }
    }

    public void testPeerRecoveryPersistGlobalCheckpoint() throws Exception {
        try (ReplicationGroup shards = createGroup(0)) {
            shards.startPrimary();
            final long numDocs = shards.indexDocs(between(1, 100));
            if (randomBoolean()) {
                shards.flush();
            }
            final IndexShard replica = shards.addReplica();
            shards.recoverReplica(replica);
            assertThat(replica.getLastSyncedGlobalCheckpoint(), equalTo(numDocs - 1));
        }
    }

    public void testPeerRecoverySendSafeCommitInFileBased() throws Exception {
        IndexShard primaryShard = newStartedShard(true);
        int numDocs = between(1, 100);
        long globalCheckpoint = 0;
        for (int i = 0; i < numDocs; i++) {
            Engine.IndexResult result = primaryShard.applyIndexOperationOnPrimary(Versions.MATCH_ANY, VersionType.INTERNAL,
                SourceToParse.source(primaryShard.shardId().getIndexName(), "_doc", Integer.toString(i), new BytesArray("{}"),
                    XContentType.JSON),
                IndexRequest.UNSET_AUTO_GENERATED_TIMESTAMP, false);
            assertThat(result.getResultType(), equalTo(Engine.Result.Type.SUCCESS));
            if (randomBoolean()) {
                globalCheckpoint = randomLongBetween(globalCheckpoint, i);
                primaryShard.updateLocalCheckpointForShard(primaryShard.routingEntry().allocationId().getId(), globalCheckpoint);
                primaryShard.updateGlobalCheckpointForShard(primaryShard.routingEntry().allocationId().getId(), globalCheckpoint);
                primaryShard.flush(new FlushRequest());
            }
        }
        IndexShard replicaShard = newShard(primaryShard.shardId(), false);
        updateMappings(replicaShard, primaryShard.indexSettings().getIndexMetaData());
        recoverReplica(replicaShard, primaryShard, true);
        List<IndexCommit> commits = DirectoryReader.listCommits(replicaShard.store().directory());
        long maxSeqNo = Long.parseLong(commits.get(0).getUserData().get(SequenceNumbers.MAX_SEQ_NO));
        assertThat(maxSeqNo, lessThanOrEqualTo(globalCheckpoint));
        closeShards(primaryShard, replicaShard);
    }

    public void testSequenceBasedRecoveryKeepsTranslog() throws Exception {
        try (ReplicationGroup shards = createGroup(1)) {
            shards.startAll();
            final IndexShard replica = shards.getReplicas().get(0);
            final int initDocs = scaledRandomIntBetween(0, 20);
            int uncommittedDocs = 0;
            for (int i = 0; i < initDocs; i++) {
                shards.indexDocs(1);
                uncommittedDocs++;
                if (randomBoolean()) {
                    shards.syncGlobalCheckpoint();
                    shards.flush();
                    uncommittedDocs = 0;
                }
            }
            shards.removeReplica(replica);
            final int moreDocs = shards.indexDocs(scaledRandomIntBetween(0, 20));
            if (randomBoolean()) {
                shards.flush();
            }
            replica.close("test", randomBoolean());
            replica.store().close();
            final IndexShard newReplica = shards.addReplicaWithExistingPath(replica.shardPath(), replica.routingEntry().currentNodeId());
            shards.recoverReplica(newReplica);

            try (Translog.Snapshot snapshot = getTranslog(newReplica).newSnapshot()) {
                assertThat("Sequence based recovery should keep existing translog", snapshot, SnapshotMatchers.size(initDocs + moreDocs));
            }
            assertThat(newReplica.recoveryState().getTranslog().recoveredOperations(), equalTo(uncommittedDocs + moreDocs));
            assertThat(newReplica.recoveryState().getIndex().fileDetails(), empty());
        }
    }

    /**
     * This test makes sure that there is no infinite loop of flushing (the condition `shouldPeriodicallyFlush` eventually is false)
     * in peer-recovery if a primary sends a fully-baked index commit.
     */
    public void testShouldFlushAfterPeerRecovery() throws Exception {
        try (ReplicationGroup shards = createGroup(0)) {
            shards.startAll();
            int numDocs = shards.indexDocs(between(10, 100));
            final long translogSizeOnPrimary = shards.getPrimary().translogStats().getUncommittedSizeInBytes();
            shards.flush();

            final IndexShard replica = shards.addReplica();
            IndexMetaData.Builder builder = IndexMetaData.builder(replica.indexSettings().getIndexMetaData());
            long flushThreshold = RandomNumbers.randomLongBetween(random(), 100, translogSizeOnPrimary);
            builder.settings(Settings.builder().put(replica.indexSettings().getSettings())
                .put(IndexSettings.INDEX_TRANSLOG_FLUSH_THRESHOLD_SIZE_SETTING.getKey(), flushThreshold + "b")
            );
            replica.indexSettings().updateIndexMetaData(builder.build());
            replica.onSettingsChanged();
            shards.recoverReplica(replica);
            // Make sure the flushing will eventually be completed (eg. `shouldPeriodicallyFlush` is false)
            assertBusy(() -> assertThat(getEngine(replica).shouldPeriodicallyFlush(), equalTo(false)));
            assertThat(getTranslog(replica).totalOperations(), equalTo(numDocs));
            shards.assertAllEqual(numDocs);
        }
    }
}<|MERGE_RESOLUTION|>--- conflicted
+++ resolved
@@ -102,14 +102,10 @@
             releaseRecovery.countDown();
             future.get();
             // rolling/flushing is async
-<<<<<<< HEAD
-            assertBusy(() -> assertThat(getTranslog(replica).totalOperations(), equalTo(0)));
-=======
             assertBusy(() -> {
                 assertThat(replica.getLastSyncedGlobalCheckpoint(), equalTo(19L));
-                assertThat(replica.estimateTranslogOperationsFromMinSeq(0), equalTo(0));
+                assertThat(getTranslog(replica).totalOperations(), equalTo(0));
             });
->>>>>>> cd0de160
         }
     }
 
