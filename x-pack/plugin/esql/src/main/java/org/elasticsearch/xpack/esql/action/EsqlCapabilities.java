/*
 * Copyright Elasticsearch B.V. and/or licensed to Elasticsearch B.V. under one
 * or more contributor license agreements. Licensed under the Elastic License
 * 2.0; you may not use this file except in compliance with the Elastic License
 * 2.0.
 */

package org.elasticsearch.xpack.esql.action;

import org.elasticsearch.Build;
import org.elasticsearch.features.NodeFeature;
import org.elasticsearch.rest.action.admin.cluster.RestNodesCapabilitiesAction;
import org.elasticsearch.xpack.esql.plugin.EsqlFeatures;

import java.util.ArrayList;
import java.util.List;
import java.util.Locale;
import java.util.Set;

/**
 * A {@link Set} of "capabilities" supported by the {@link RestEsqlQueryAction}
 * and {@link RestEsqlAsyncQueryAction} APIs. These are exposed over the
 * {@link RestNodesCapabilitiesAction} and we use them to enable tests.
 */
public class EsqlCapabilities {
    public enum Cap {
        /**
         * Support for function {@code CBRT}. Done in #108574.
         */
        FN_CBRT,

        /**
         * Support for {@code MV_APPEND} function. #107001
         */
        FN_MV_APPEND,

        /**
         * Support for function {@code IP_PREFIX}.
         */
        FN_IP_PREFIX,

        /**
         * Fix on function {@code SUBSTRING} that makes it not return null on empty strings.
         */
        FN_SUBSTRING_EMPTY_NULL,

        /**
         * Support for aggregation function {@code TOP_LIST}.
         */
        AGG_TOP_LIST,

        /**
         * Optimization for ST_CENTROID changed some results in cartesian data. #108713
         */
        ST_CENTROID_AGG_OPTIMIZED,

        /**
         * Support for requesting the "_ignored" metadata field.
         */
        METADATA_IGNORED_FIELD,

        /**
         * Support for the syntax {@code "tables": {"type": [<values>]}}.
         */
        TABLES_TYPES(true),

        /**
         * Support for requesting the "REPEAT" command.
         */
        REPEAT,

        /**
         * Cast string literals to datetime in addition and subtraction when the other side is a date or time interval.
         */
        STRING_LITERAL_AUTO_CASTING_TO_DATETIME_ADD_SUB,

        /**
         * Support for named or positional parameters in EsqlQueryRequest.
         */
        NAMED_POSITIONAL_PARAMETER,

        /**
         * Support multiple field mappings if appropriate conversion function is used (union types)
         */
        UNION_TYPES;

        Cap() {
            snapshotOnly = false;
        };

        Cap(boolean snapshotOnly) {
            this.snapshotOnly = snapshotOnly;
        };

        public String capabilityName() {
            return name().toLowerCase(Locale.ROOT);
        }

        private final boolean snapshotOnly;
    }

    /**
     * Support for function {@code CBRT}. Done in #108574.
     */
    private static final String ST_DISTANCE = "st_distance";

    public static final Set<String> CAPABILITIES = capabilities();

    private static Set<String> capabilities() {
        List<String> caps = new ArrayList<>();
<<<<<<< HEAD
        caps.add(FN_CBRT);
        caps.add(FN_IP_PREFIX);
        caps.add(FN_SUBSTRING_EMPTY_NULL);
        caps.add(AGG_TOP_LIST);
        caps.add(ST_CENTROID_AGG_OPTIMIZED);
        caps.add(METADATA_IGNORED_FIELD);
        caps.add(FN_MV_APPEND);
        caps.add(REPEAT);
        caps.add(UNION_TYPES);
        caps.add(NAMED_POSITIONAL_PARAMETER);
        caps.add(ST_DISTANCE);

        if (Build.current().isSnapshot()) {
            caps.add(TABLES_TYPES);
=======
        for (Cap cap : Cap.values()) {
            if (Build.current().isSnapshot() || cap.snapshotOnly == false) {
                caps.add(cap.capabilityName());
            }
>>>>>>> 57f48705
        }

        /*
         * Add all of our cluster features without the leading "esql."
         */
        for (NodeFeature feature : new EsqlFeatures().getFeatures()) {
            caps.add(cap(feature));
        }
        for (NodeFeature feature : new EsqlFeatures().getHistoricalFeatures().keySet()) {
            caps.add(cap(feature));
        }
        return Set.copyOf(caps);
    }

    /**
     * Convert a {@link NodeFeature} from {@link EsqlFeatures} into a
     * capability.
     */
    public static String cap(NodeFeature feature) {
        assert feature.id().startsWith("esql.");
        return feature.id().substring("esql.".length());
    }
}<|MERGE_RESOLUTION|>--- conflicted
+++ resolved
@@ -82,7 +82,12 @@
         /**
          * Support multiple field mappings if appropriate conversion function is used (union types)
          */
-        UNION_TYPES;
+        UNION_TYPES,
+
+        /**
+         * Support for function {@code ST_DISTANCE}. Done in #108764.
+         */
+        ST_DISTANCE;
 
         Cap() {
             snapshotOnly = false;
@@ -99,36 +104,14 @@
         private final boolean snapshotOnly;
     }
 
-    /**
-     * Support for function {@code CBRT}. Done in #108574.
-     */
-    private static final String ST_DISTANCE = "st_distance";
-
     public static final Set<String> CAPABILITIES = capabilities();
 
     private static Set<String> capabilities() {
         List<String> caps = new ArrayList<>();
-<<<<<<< HEAD
-        caps.add(FN_CBRT);
-        caps.add(FN_IP_PREFIX);
-        caps.add(FN_SUBSTRING_EMPTY_NULL);
-        caps.add(AGG_TOP_LIST);
-        caps.add(ST_CENTROID_AGG_OPTIMIZED);
-        caps.add(METADATA_IGNORED_FIELD);
-        caps.add(FN_MV_APPEND);
-        caps.add(REPEAT);
-        caps.add(UNION_TYPES);
-        caps.add(NAMED_POSITIONAL_PARAMETER);
-        caps.add(ST_DISTANCE);
-
-        if (Build.current().isSnapshot()) {
-            caps.add(TABLES_TYPES);
-=======
         for (Cap cap : Cap.values()) {
             if (Build.current().isSnapshot() || cap.snapshotOnly == false) {
                 caps.add(cap.capabilityName());
             }
->>>>>>> 57f48705
         }
 
         /*
