--- conflicted
+++ resolved
@@ -33,17 +33,11 @@
         FN_REVERSE,
 
         /**
-<<<<<<< HEAD
-         * All functions that take TEXT should never emit TEXT, only KEYWORD. #114334
-         */
-        FUNCTIONS_NEVER_EMIT_TEXT,
-=======
          * Support for reversing whole grapheme clusters. This is not supported
          * on JDK versions less than 20 which are not supported in ES 9.0.0+ but this
          * exists to keep the {@code 8.x} branch similar to the {@code main} branch.
          */
         FN_REVERSE_GRAPHEME_CLUSTERS,
->>>>>>> 98d53352
 
         /**
          * Support for function {@code CBRT}. Done in #108574.
@@ -79,6 +73,11 @@
          * Fix on function {@code SUBSTRING} that makes it not return null on empty strings.
          */
         FN_SUBSTRING_EMPTY_NULL,
+
+        /**
+         * All functions that take TEXT should never emit TEXT, only KEYWORD. #114334
+         */
+        FUNCTIONS_NEVER_EMIT_TEXT,
 
         /**
          * Support for the {@code INLINESTATS} syntax.
