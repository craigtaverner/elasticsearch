--- conflicted
+++ resolved
@@ -43,11 +43,7 @@
     private DataType dataType;
 
     @FunctionInfo(
-<<<<<<< HEAD
-        returnType = { "boolean", "date", "double", "integer", "ip", "keyword", "long", "version" },
-=======
-        returnType = { "boolean", "date", "date_nanos", "double", "integer", "ip", "keyword", "long", "text", "version" },
->>>>>>> 98d53352
+        returnType = { "boolean", "date", "date_nanos", "double", "integer", "ip", "keyword", "long", "version" },
         description = "Returns the maximum value from multiple columns. This is similar to <<esql-mv_max>>\n"
             + "except it is intended to run on multiple columns at once.",
         note = "When run on `keyword` or `text` fields, this returns the last string in alphabetical order. "
