--- conflicted
+++ resolved
@@ -40,14 +40,11 @@
   mapping from: /commons-.*/, to: 'commons' // pulled in by rest client
   ignoreSha 'elasticsearch-rest-client'
   ignoreSha 'transport-netty4'
-<<<<<<< HEAD
   ignoreSha 'tribe'
   ignoreSha 'server'
   ignoreSha 'jdbc-proto'
   ignoreSha 'cli-proto'
   ignoreSha 'shared-proto'
-=======
->>>>>>> 4eb87bba
   ignoreSha 'elasticsearch-rest-client-sniffer'
   ignoreSha 'aggs-matrix-stats'
 }
